--- conflicted
+++ resolved
@@ -4,12 +4,8 @@
 import importlib
 
 import astropy.units as u
-<<<<<<< HEAD
-=======
 from astropy.coordinates import SkyCoord
 from astroplan import FixedTarget
-from gammapy.stats import WStatCountsStatistic
->>>>>>> 34d91310
 import numpy as np
 from scipy import interpolate
 from scipy.integrate import quad
