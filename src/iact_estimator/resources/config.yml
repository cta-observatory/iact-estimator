--- conflicted
+++ resolved
@@ -1,20 +1,3 @@
-<<<<<<< HEAD
-assumed_model:
-  # see https://docs.gammapy.org/1.1/user-guide/model-gallery/index.html#spectral-models
-  name: gammapy.modeling.models.LogParabolaSpectralModel
-  parameters:
-    amplitude: 3.39e-11 TeV^-1 cm^-2 s^-1
-    reference: 1 TeV
-    alpha: 2.51
-    beta: 0.21
-  from_log10: True # relevant for e.g. LogParabolaSpectralModel
-
-wobbles:
-  fov_offsets: 0.4 # deg
-  position_angles: [0, 90, 180, 270] # deg
-observation_time: 50 h
-observation_datetime: "2024-06-15 18:00"
-=======
 target_source:
   name: "Crab Nebula"
   coordinates:
@@ -65,7 +48,10 @@
   end_datetime: # default to 1 year from today
   time_resolution: "1 h"
 
->>>>>>> 5aa5bb81
+wobbles:
+  fov_offsets: 0.4 # deg
+  position_angles: [0, 90, 180, 270] # deg
+
 extension: 0.0 deg
 redshift: -1 # redshift of the source (for the EBL absorption), if -1 then no absorption
 sum_trigger: False
@@ -117,12 +103,12 @@
   wobbles_colormap: "tab10"
   map_color_scheme: "BLUE_LIGHT"
   legend:
-    location: "lower right"
+    location: "outside right upper"
     num_columns: 1
     background_alpha: 1
   magnitude:
-   danger: 5
-   max: 30
+    danger: 5
+    max: 30
   target_source:
     marker:
       size: 15
