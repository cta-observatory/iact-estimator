--- conflicted
+++ resolved
@@ -55,18 +55,14 @@
 extension: 0.0 deg
 redshift: -1 # redshift of the source (for the EBL absorption), if -1 then no absorption
 sum_trigger: False
-<<<<<<< HEAD
 
 # see documentation for a table of publicly available
 # values
 # For private data, these values should come with the
 # metadata of your file
 instrument: "MAGIC"
+fov: 3.5 deg
 zenith_range: "low"
-=======
-fov: 3.5 deg
-zenith_performance: "low" # "low"=0-30deg, "mid"=30-45deg
->>>>>>> 34d91310
 # you can check visibility of your source e.g. here: http://www.magic.iac.es/scheduler/
 
 ebl_file_path:
@@ -104,14 +100,14 @@
       fov_radius: "10 arcmin"
       log: False
       reticle: False
-      style_kwargs: {"cmap": "viridis"}
-      reticle_style_kwargs: {"color": "white", "lw":2}
+      style_kwargs: { "cmap": "viridis" }
+      reticle_style_kwargs: { "color": "white", "lw": 2 }
     - name: "GB6 (4850MHz)"
       fov_radius: "10 arcmin"
       log: False
       reticle: False
-      style_kwargs: {"cmap": "viridis"}
-      reticle_style_kwargs: {"color": "white", "lw":2}
+      style_kwargs: { "cmap": "viridis" }
+      reticle_style_kwargs: { "color": "white", "lw": 2 }
 
 use_seaborn: True
 seaborn_options:
