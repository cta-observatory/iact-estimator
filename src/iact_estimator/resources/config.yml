target_source:
  name: "Crab Nebula"
  coordinates:
    force: false # force use of custom coordinates for sources found also by name
    ra_l:
    dec_b:
    frame:
  assumed_model:
    # see https://docs.gammapy.org/1.1/user-guide/model-gallery/index.html#spectral-models
    name: gammapy.modeling.models.LogParabolaSpectralModel
    parameters:
      amplitude: 3.39e-11 TeV^-1 cm^-2 s^-1
      reference: 1 TeV
      alpha: 2.51
      beta: 0.21
    from_log10: True # relevant for e.g. LogParabolaSpectralModel

observer:
  # use any available location from astropy.coordinates.EarthLocation.get_site_names
  # overrides manual initialization
  auto: "Roque de los Muchachos"
  # or initialize one from scratch
  # see https://astroplan.readthedocs.io/en/latest/api/astroplan.Observer.html for details
  manual:
    timezone: "UTC"
    name:
    latitude:
    longitude:
    elevation:

observation:
  constraints:
    moon_illumination_fraction:
      max: 0.2
      min:
      ephemeris:
    moon_separation:
      # https://astroplan.readthedocs.io/en/latest/api/astroplan.MoonSeparationConstraint.html#astroplan.MoonSeparationConstraint
      min: "45 deg"
      max:
      ephemeris:
    zenith:
      min: "0 deg"
      max: "60 deg"
    max_solar_altitude: "-18 deg"
  time: "50 h"
  start_datetime: # default to today
  end_datetime: # default to 1 year from today
  time_resolution: "1 h"

wobbles:
  fov_offsets: 0.4 # deg
  position_angles: [0, 90, 180, 270] # deg

extension: 0.0 deg
redshift: -1 # redshift of the source (for the EBL absorption), if -1 then no absorption
sum_trigger: False
<<<<<<< HEAD
zenith_performance: "low" # "low"=0-30deg, "mid"=30-45deg
magic_lst1: True
=======

# see documentation for a table of publicly available
# values
# For private data, these values should come with the
# metadata of your file
instrument: "MAGIC"
fov: 3.5 deg
zenith_range: "low"
>>>>>>> 1329ff97
# you can check visibility of your source e.g. here: http://www.magic.iac.es/scheduler/

ebl_file_path:

n_off_regions: 3 # number of background estimation regions
min_number_events: 10.0 # minimum number of events
min_ratio_signal_background: 0.05 # minimum ratio of excess to background

PSF: "0.1 deg" # PSF for worsening the performance for extended sources
offset_degradation_factor: 1.0 # degradation factor if observations are taken at higher offset then 0.4 deg from camera center

pulsar_mode:
  enable: False # if true the background is reduced to on phase (see below) and SBR cut is ignored
  pulsar_on_range: 0.092 # range of ON phases used for pulsar mode
  pulsar_off_range: 0.25 # range of OFF phases used for pulsar mode# global variables (DO NOT MODIFY)

plotting_options:
  show: False
  figure_size: [20, 10]
  bbox_inches: "tight"
  min_energy: "40 GeV"
  max_energy: "20 TeV"
  energy_unit: "TeV"
  energy_flux_unit: "TeV cm^-2 s^-1"
  min_error: 2 # showing only points with value > minerror * error
  draw_sigma: True # whether to draw also sigmas on the plot# pulsar mode settings
  n_points: 15
  file_format: "pdf"
  merge_horizon_profiles: True

skyview:
  save_hdus: True
  surveys:
    - name: "DSS"
      fov_radius: "10 arcmin"
      log: False
      reticle: False
      style_kwargs: { "cmap": "viridis" }
      reticle_style_kwargs: { "color": "white", "lw": 2 }
    - name: "GB6 (4850MHz)"
      fov_radius: "10 arcmin"
      log: False
      reticle: False
      style_kwargs: { "cmap": "viridis" }
      reticle_style_kwargs: { "color": "white", "lw": 2 }

use_seaborn: True
seaborn_options:
  context: talk
  style: whitegrid
  palette: viridis
  font: sans-serif
  font_scale: 1
  color_codes: True
  rc:
    "xtick.bottom": True
    "ytick.left": True

wobble_skymap_plot_options:
  wobbles_colormap: "tab10"
  map_color_scheme: "BLUE_LIGHT"
  legend:
    location: "outside right upper"
    num_columns: 1
    background_alpha: 1
  magnitude:
    danger: 5
    max: 30
  target_source:
    marker:
      size: 15
      symbol: "star"
      fill: "full"
      color: "#ed7eed"
      edge_color: "#e0c1e0"
      alpha: 0.4
  export:
    format: "png" # "png", "jpeg", or "svg"
    padding: 0.3
    transparent: True<|MERGE_RESOLUTION|>--- conflicted
+++ resolved
@@ -55,10 +55,6 @@
 extension: 0.0 deg
 redshift: -1 # redshift of the source (for the EBL absorption), if -1 then no absorption
 sum_trigger: False
-<<<<<<< HEAD
-zenith_performance: "low" # "low"=0-30deg, "mid"=30-45deg
-magic_lst1: True
-=======
 
 # see documentation for a table of publicly available
 # values
@@ -67,7 +63,7 @@
 instrument: "MAGIC"
 fov: 3.5 deg
 zenith_range: "low"
->>>>>>> 1329ff97
+magic_lst1: True
 # you can check visibility of your source e.g. here: http://www.magic.iac.es/scheduler/
 
 ebl_file_path:
