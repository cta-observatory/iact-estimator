"""Functions for input / output operations."""

import logging
from pathlib import Path

from astropy.table import QTable
from numpy import loadtxt
from yaml import safe_load

__all__ = ["read_yaml", "load_ebl", "load_performance_ecsv"]

logger = logging.getLogger(__name__)


def read_yaml(input_file_path):
    """
    Load data from a YAML file as a dictionary.

    Parameters
    ----------
    input_file_path : `str` or `pathlib.Path`
        Path to the input YAML file.

    Returns
    -------
    data : `dict`
        Contents of the YAML file in form
        of a Python dictionary.
    """

    input_file_path = Path(input_file_path).resolve()
    if not input_file_path.is_file():
        raise ValueError(f"Configuration file not found at {input_file_path}")

    with open(input_file_path, "r") as input_file:
        data = safe_load(input_file)

    return data


def load_ebl(ebl_file_path):
    """
    Load Extragalactic Background Light (EBL) data.

    Parameters
    ----------
    ebl_file_path : `str` or `~pathlib.Path`
        Path to an EBL data file.

    Returns
    -------
    zz : `np.array`
        TBD.
    energies : `~astopy.units.Quantity`
        Energy values.
    taus : `np.array`
        TBD.

    Notes
    -----
    This is a legacy function which works
    only with the default data file packages with
    *iact-estimator*.
    """
    if not Path(ebl_file_path).exists():
        raise ValueError("EBL file not found at", Path(ebl_file_path).absolute())

    with open(ebl_file_path, "r") as file:
        line = file.readline()
        firstlineEBL = list(map(float, line.split()))
        zz = firstlineEBL[1:]
    ebl_body = loadtxt(ebl_file_path, delimiter=" ", skiprows=1)
    energies = ebl_body[:, 0] * 1.0e3  # in GeV  #en*=1.e3; // GeV
    taus = ebl_body[:, 1:]
    if len(taus > 0):
        return zz, energies, taus


<<<<<<< HEAD
def load_performance_ecsv(input_file_path):
    """
    Load performance data from an ECSV file as a dictionary.

    Parameters
    ----------
    input_file_path : `str`
        Path to the input ECSV file.

    Returns
    -------
    table : `~astropy.table.QTable`
        Contents of the YAML file in form
        of a Python dictionary.
    """
    input_file_path = Path(input_file_path).resolve()
    try:
        table = QTable.read(input_file_path)
    except FileNotFoundError:
        logger.exception(
            "Performance file not found at %s", input_file_path, exc_info=True
        )
    return table
=======
def save_fits_hdu(hdu, output_path, **kwargs):
    """Save and HDU to a new FITS file.

    Parameters
    ----------
    hdu : HDU-like class from `astropy.io.fits`
        Primary, Image or Table-HDU.
    output_path : str or `~pathlib.Path`
        Complete path to the saved file.
    **kwargs : dict
        Options for the `~astropy.io.fits.PrimaryHDU.writeto()` method.
    """

    if not Path(output_path).parent.is_dir():
        raise ValueError("Output directory for %s does not exist.", output_path)

    logger.info("Saving HDU to %s", output_path)
    hdu.writeto(output_path, **kwargs)
>>>>>>> 34d91310
<|MERGE_RESOLUTION|>--- conflicted
+++ resolved
@@ -7,7 +7,7 @@
 from numpy import loadtxt
 from yaml import safe_load
 
-__all__ = ["read_yaml", "load_ebl", "load_performance_ecsv"]
+__all__ = ["read_yaml", "load_ebl", "load_performance_ecsv", "save_fits_hdu"]
 
 logger = logging.getLogger(__name__)
 
@@ -76,7 +76,6 @@
         return zz, energies, taus
 
 
-<<<<<<< HEAD
 def load_performance_ecsv(input_file_path):
     """
     Load performance data from an ECSV file as a dictionary.
@@ -100,7 +99,8 @@
             "Performance file not found at %s", input_file_path, exc_info=True
         )
     return table
-=======
+
+
 def save_fits_hdu(hdu, output_path, **kwargs):
     """Save and HDU to a new FITS file.
 
@@ -118,5 +118,4 @@
         raise ValueError("Output directory for %s does not exist.", output_path)
 
     logger.info("Saving HDU to %s", output_path)
-    hdu.writeto(output_path, **kwargs)
->>>>>>> 34d91310
+    hdu.writeto(output_path, **kwargs)