"""Script to estimate telescopes performance."""

import argparse
import logging
from pathlib import Path
import shutil

from astroplan import FixedTarget, Observer
from astropy.coordinates.name_resolve import NameResolveError
from astropy.time import Time
import astropy.units as u
from astropy.visualization import quantity_support
import matplotlib.pyplot as plt

from .. import __version__
from ..io import read_yaml
from ..core import (
    setup_logging,
    load_target_source_coordinates,
    initialize_model,
    check_input_configuration,
    prepare_data,
    source_detection,
    calculate,
)
from ..plots import plot_spectrum, plot_sed, plot_transit, plot_altitude_airmass
from .. import RESOURCES_PATH

parser = argparse.ArgumentParser()

parser.add_argument("--version", action="store_true")

subparsers = parser.add_subparsers(dest="command")

parser_config = subparsers.add_parser(
    "config",
    help="Copy the default configuration file to your new project directory.",
)

parser_config.add_argument(
    "--to",
    default=None,
    type=str,
    help="Where to save the configuration file (default: current working directory).",
)

parser_run = subparsers.add_parser(
    "run",
    help="Launch the estimation of observability and physical properties of the target source.",
)

parser_run.add_argument(
    "--config", required=True, type=str, help="Path to configuration file."
)
parser_run.add_argument(
    "--source-name",
    default="test_source",
    type=str,
    help="Name of the source to estimate.",
)
parser_run.add_argument(
    "--output-path",
    default=None,
    type=str,
    help="Path where output will be saved (defaults to current working directory)",
)
parser_run.add_argument(
    "--log-level",
    default="INFO",
    type=str.upper,
    choices=["DEBUG", "INFO", "WARNING", "ERROR", "CRITICAL"],
    help="Logging level.",
)
parser_run.add_argument(
    "--overwrite", action="store_true", help="Overwrite any generated output."
)


def main():
    global_args = parser.parse_args()

    if global_args.version:
        parser.exit(0, message=f"{__version__}\n")

    namespace = parser.parse_args()

    if namespace.command == "config":
        args_config = parser.parse_args()
        config_output_path = (
            Path.cwd() if args_config.to is None else Path(args_config.to)
        )
        shutil.copy(RESOURCES_PATH / "config.yml", config_output_path)

        parser.exit(0, message="You're halfway there! Have fun!\n")

    if namespace.command == "run":
        args = parser.parse_args()

        output_path = (
            Path(args.output_path) if args.output_path is not None else Path.cwd()
        )

        logging.info("Loading configuration file")
        config = read_yaml(args.config)

        source_name = (
            config["target_source"]["name"]
            if config["target_source"]["name"]
            else "test_source"
        )

        previous_output = len(
            [file for file in output_path.rglob(f"**/{source_name}*")]
        )
        if (previous_output > 0) and (not args.overwrite):
            raise ValueError(
                "Previous results are present and --overwrite option was not used."
            )

        logger = setup_logging(args.log_level, source_name)

        logging.info("Validating input configuration")
        if not check_input_configuration(config):
            logging.critical(
                "One or more invalid configuration settings have been found."
            )
            parser.exit(status=1, message="iact-estimator terminated abnormally.")

        plotting_options = config["plotting_options"]
        use_seaborn = config["use_seaborn"]
        if use_seaborn:
            import seaborn as sns

            seaborn_options = config["seaborn_options"]
            sns.set_theme(**seaborn_options)

        logger.info("Initializing assumed model")
        assumed_spectrum = initialize_model(config)

        plot_energy_bounds = [
            u.Quantity(plotting_options["min_energy"]),
            u.Quantity(plotting_options["max_energy"]),
        ]

        logger.info("Producing plot of the assumed source model")
        with quantity_support():
            plot_spectrum(
                config,
                plot_energy_bounds,
                assumed_spectrum,
                source_name,
                plotting_options,
                savefig=True,
                output_path=None,
                label=source_name,
            )

        energy_bins, gamma_rate, background_rate = prepare_data(config)

        en, sed, dsed, sigmas, detected = calculate(
            energy_bins, gamma_rate, background_rate, config, assumed_spectrum
        )

        combined_significance = source_detection(
            sigmas, u.Quantity(config["observation_time"])
        )

        with quantity_support():
            plot_sed(
                config,
                sigmas,
                combined_significance,
                source_name,
                assumed_spectrum,
                en,
                sed,
                dsed,
                detected,
                savefig=True,
                output_path=output_path,
            )

        logger.info("All expected operations have been perfomed succesfully.")

<<<<<<< HEAD
        target_source = FixedTarget.from_name(source_name)

        if config["observer"]["auto"]:
            observer = Observer.at_site(config["observer"]["auto"])
        else:
            obs_cfg = config["observer"]["manual"]
            observer = Observer(
                timezone=obs_cfg["timezone"],
                name=obs_cfg["name"],
                latitude=u.Quantity(obs_cfg["latitude"]),
                longitude=u.Quantity(obs_cfg["longitude"]),
                elevation=u.Quantity(obs_cfg["elevation"]),
            )
=======
        if source_name:
            try:
                target_source = FixedTarget.from_name(source_name)
            except NameResolveError:
                target_source = load_target_source_coordinates(config)
        elif (
            source_name != "test_source"
            and config["target_source"]["coordinates"]["force"]
        ):
            target_source = load_target_source_coordinates(config)

        observer = Observer.at_site("Roque de los Muchachos")
>>>>>>> 53b2c052
        time = Time(config["observation_datetime"])

        crab = FixedTarget.from_name("Crab")

        with quantity_support():
            plot_transit(
                config,
                source_name,
                target_source,
                observer,
                time,
                merge_profiles=config["plotting_options"]["merge_horizon_profiles"],
                plot_crab=True if (crab.coord == target_source.coord) else False,
                style_kwargs=None,
                savefig=True,
                output_path=output_path,
            )

            plot_altitude_airmass(
                config,
                source_name,
                target_source,
                observer,
                time,
                brightness_shading=True,
                airmass_yaxis=True,
                savefig=True,
                output_path=output_path,
            )

        if config["plotting_options"]["show"]:
            plt.show()


if __name__ == "__main__":
    main()<|MERGE_RESOLUTION|>--- conflicted
+++ resolved
@@ -182,8 +182,16 @@
 
         logger.info("All expected operations have been perfomed succesfully.")
 
-<<<<<<< HEAD
-        target_source = FixedTarget.from_name(source_name)
+        if source_name:
+            try:
+                target_source = FixedTarget.from_name(source_name)
+            except NameResolveError:
+                target_source = load_target_source_coordinates(config)
+        elif (
+            source_name != "test_source"
+            and config["target_source"]["coordinates"]["force"]
+        ):
+            target_source = load_target_source_coordinates(config)
 
         if config["observer"]["auto"]:
             observer = Observer.at_site(config["observer"]["auto"])
@@ -196,20 +204,6 @@
                 longitude=u.Quantity(obs_cfg["longitude"]),
                 elevation=u.Quantity(obs_cfg["elevation"]),
             )
-=======
-        if source_name:
-            try:
-                target_source = FixedTarget.from_name(source_name)
-            except NameResolveError:
-                target_source = load_target_source_coordinates(config)
-        elif (
-            source_name != "test_source"
-            and config["target_source"]["coordinates"]["force"]
-        ):
-            target_source = load_target_source_coordinates(config)
-
-        observer = Observer.at_site("Roque de los Muchachos")
->>>>>>> 53b2c052
         time = Time(config["observation_datetime"])
 
         crab = FixedTarget.from_name("Crab")
