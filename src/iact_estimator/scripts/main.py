"""Script to estimate telescopes performance."""

import argparse
import logging
from pathlib import Path
from datetime import datetime
import shutil

from astroplan import FixedTarget, Observer
from astropy.coordinates.name_resolve import NameResolveError
from astropy.time import Time
import astropy.units as u
from astropy.visualization import quantity_support
import matplotlib.pyplot as plt

from .. import __version__
from ..io import read_yaml
from ..core import (
    setup_logging,
    load_target_source_coordinates,
    initialize_model,
    check_input_configuration,
    prepare_data,
    source_detection,
    calculate,
)
from ..plots import (
    plot_spectrum,
    plot_sed,
    plot_transit,
    plot_altitude_airmass,
    plot_observability_constraints_grid,
    create_observability_heatmap,
)
from ..observability import (
    define_constraints,
    check_observability,
    get_days_in_this_year,
)
from .. import RESOURCES_PATH

parser = argparse.ArgumentParser()

parser.add_argument("--version", action="store_true")

subparsers = parser.add_subparsers(dest="command")

parser_config = subparsers.add_parser(
    "config",
    help="Copy the default configuration file to your new project directory.",
)

parser_config.add_argument(
    "--to",
    default=None,
    type=str,
    help="Where to save the configuration file (default: current working directory).",
)

parser_run = subparsers.add_parser(
    "run",
    help="Launch the estimation of observability and physical properties of the target source.",
)

parser_run.add_argument(
    "--config", required=True, type=str, help="Path to configuration file."
)
parser_run.add_argument(
    "--source-name",
    default="test_source",
    type=str,
    help="Name of the source to estimate.",
)
parser_run.add_argument(
    "--output-path",
    default=None,
    type=str,
    help="Path where output will be saved (defaults to current working directory)",
)
parser_run.add_argument(
    "--log-level",
    default="INFO",
    type=str.upper,
    choices=["DEBUG", "INFO", "WARNING", "ERROR", "CRITICAL"],
    help="Logging level.",
)
parser_run.add_argument(
    "--overwrite", action="store_true", help="Overwrite any generated output."
)


def main():
    global_args = parser.parse_args()

    if global_args.version:
        parser.exit(0, message=f"{__version__}\n")

    namespace = parser.parse_args()

    if namespace.command == "config":
        args_config = parser.parse_args()
        config_output_path = (
            Path.cwd() if args_config.to is None else Path(args_config.to)
        )
        shutil.copy(RESOURCES_PATH / "config.yml", config_output_path)

        parser.exit(0, message="You're halfway there! Have fun!\n")

    if namespace.command == "run":
        args = parser.parse_args()

        output_path = (
            Path(args.output_path) if args.output_path is not None else Path.cwd()
        )

        logging.info("Loading configuration file")
        config = read_yaml(args.config)

        source_name = (
            config["target_source"]["name"]
            if config["target_source"]["name"]
            else "test_source"
        )

        previous_output = len(
            [file for file in output_path.rglob(f"**/{source_name}*")]
        )
        if (previous_output > 0) and (not args.overwrite):
            raise ValueError(
                "Previous results are present and --overwrite option was not used."
            )

        logger = setup_logging(args.log_level, source_name)

        logging.info("Validating input configuration")
        if not check_input_configuration(config):
            logging.critical(
                "One or more invalid configuration settings have been found."
            )
            parser.exit(status=1, message="iact-estimator terminated abnormally.")

        plotting_options = config["plotting_options"]
        use_seaborn = config["use_seaborn"]
        if use_seaborn:
            import seaborn as sns

            seaborn_options = config["seaborn_options"]
            sns.set_theme(**seaborn_options)

        # Basic observability checks
        target_source = FixedTarget.from_name(source_name)

        if config["observer"]["auto"]:
            observer = Observer.at_site(config["observer"]["auto"])
        else:
            obs_cfg = config["observer"]["manual"]
            observer = Observer(
                timezone=obs_cfg["timezone"],
                name=obs_cfg["name"],
                latitude=u.Quantity(obs_cfg["latitude"]),
                longitude=u.Quantity(obs_cfg["longitude"]),
                elevation=u.Quantity(obs_cfg["elevation"]),
            )

        crab = FixedTarget.from_name("Crab")

        logger.debug("Defining observation constraints")
        constraints = define_constraints(config)

        start_datetime = (
            Time(config["observation"]["start_datetime"])
            if config["observation"]["start_datetime"] is not None
            else Time(datetime.now(tz=observer.timezone))
        )
        year_days = get_days_in_this_year()
        end_datetime = (
            Time(config["observation"]["end_datetime"])
            if config["observation"]["end_datetime"] is not None
            else start_datetime + year_days
        )
        logger.info("Observation starts at %s", start_datetime)
        logger.info("Observation ends at %s", end_datetime)

        time_range = [start_datetime, end_datetime]
        time_grid_resolution = (
            u.Quantity(config["observation"]["time_resolution"])
            if config["observation"]["time_resolution"]
            else 1 * u.h
        )

        logger.debug("Checking observability")
        ever_observable, best_months = check_observability(
            constraints, observer, [target_source], time_range, time_grid_resolution
        )

        logger.debug("Producing observability constraints grid")
        obs_grid_time_res = (
            1 * u.h
            if (end_datetime - start_datetime).to("day").value <= 1
            else 1 * u.day
        )
        _ = plot_observability_constraints_grid(
            source_name,
            config,
            observer,
            target_source,
            start_datetime,
            end_datetime,
            obs_grid_time_res,
            constraints,
            ax=None,
            savefig=True,
            output_path=output_path,
        )

        if not ever_observable:
            logger.info("The source is never observable from this location!")
            parser.exit(0)

        logger.info(f"The best months to observe the target source are {best_months}.")

        logger.debug("Producing observability heatmap")
        create_observability_heatmap(
            target_source,
            observer,
            constraints,
            start_datetime,
            end_datetime,
            time_resolution=1 * u.hour,
            cmap="YlGnBu",
            sns_plotting_context="paper",
            sns_axes_style="whitegrid",
            savefig=True,
            output_path=None,
            save_format="png",
        )

        with quantity_support():
            plot_transit(
                config,
                source_name,
                target_source,
                observer,
                start_datetime,
                merge_profiles=config["plotting_options"]["merge_horizon_profiles"],
                plot_crab=True if (crab.coord == target_source.coord) else False,
                style_kwargs=None,
                savefig=True,
                output_path=output_path,
            )

            plot_altitude_airmass(
                config,
                source_name,
                target_source,
                observer,
                start_datetime,
                brightness_shading=True,
                airmass_yaxis=True,
                savefig=True,
                output_path=output_path,
            )

        logger.info("Initializing assumed model")
        assumed_spectrum = initialize_model(config)

        plot_energy_bounds = [
            u.Quantity(plotting_options["min_energy"]),
            u.Quantity(plotting_options["max_energy"]),
        ]

        logger.info("Producing plot of the assumed source model")
        with quantity_support():
            plot_spectrum(
                config,
                plot_energy_bounds,
                assumed_spectrum,
                source_name,
                plotting_options,
                savefig=True,
                output_path=None,
                label=source_name,
            )

        energy_bins, gamma_rate, background_rate = prepare_data(config)

        en, sed, dsed, sigmas, detected = calculate(
            energy_bins, gamma_rate, background_rate, config, assumed_spectrum
        )

        combined_significance = source_detection(
            sigmas, u.Quantity(config["observation"]["time"])
        )

        with quantity_support():
            plot_sed(
                config,
                sigmas,
                combined_significance,
                source_name,
                assumed_spectrum,
                en,
                sed,
                dsed,
                detected,
                savefig=True,
                output_path=output_path,
            )

        logger.info("All expected operations have been perfomed succesfully.")

<<<<<<< HEAD
        logger.info("All output can be found at %s", output_path)
=======
        if source_name:
            try:
                target_source = FixedTarget.from_name(source_name)
            except NameResolveError:
                target_source = load_target_source_coordinates(config)
        elif (
            source_name != "test_source"
            and config["target_source"]["coordinates"]["force"]
        ):
            target_source = load_target_source_coordinates(config)

        if config["observer"]["auto"]:
            observer = Observer.at_site(config["observer"]["auto"])
        else:
            obs_cfg = config["observer"]["manual"]
            observer = Observer(
                timezone=obs_cfg["timezone"],
                name=obs_cfg["name"],
                latitude=u.Quantity(obs_cfg["latitude"]),
                longitude=u.Quantity(obs_cfg["longitude"]),
                elevation=u.Quantity(obs_cfg["elevation"]),
            )
        time = Time(config["observation_datetime"])

        crab = FixedTarget.from_name("Crab")

        with quantity_support():
            plot_transit(
                config,
                source_name,
                target_source,
                observer,
                time,
                merge_profiles=config["plotting_options"]["merge_horizon_profiles"],
                plot_crab=True if (crab.coord == target_source.coord) else False,
                style_kwargs=None,
                savefig=True,
                output_path=output_path,
            )

            plot_altitude_airmass(
                config,
                source_name,
                target_source,
                observer,
                time,
                brightness_shading=True,
                airmass_yaxis=True,
                savefig=True,
                output_path=output_path,
            )

>>>>>>> 86408d13
        if config["plotting_options"]["show"]:
            plt.show()


if __name__ == "__main__":
    main()<|MERGE_RESOLUTION|>--- conflicted
+++ resolved
@@ -148,7 +148,16 @@
             sns.set_theme(**seaborn_options)
 
         # Basic observability checks
-        target_source = FixedTarget.from_name(source_name)
+        if source_name:
+            try:
+                target_source = FixedTarget.from_name(source_name)
+            except NameResolveError:
+                target_source = load_target_source_coordinates(config)
+        elif (
+            source_name != "test_source"
+            and config["target_source"]["coordinates"]["force"]
+        ):
+            target_source = load_target_source_coordinates(config)
 
         if config["observer"]["auto"]:
             observer = Observer.at_site(config["observer"]["auto"])
@@ -309,62 +318,8 @@
 
         logger.info("All expected operations have been perfomed succesfully.")
 
-<<<<<<< HEAD
         logger.info("All output can be found at %s", output_path)
-=======
-        if source_name:
-            try:
-                target_source = FixedTarget.from_name(source_name)
-            except NameResolveError:
-                target_source = load_target_source_coordinates(config)
-        elif (
-            source_name != "test_source"
-            and config["target_source"]["coordinates"]["force"]
-        ):
-            target_source = load_target_source_coordinates(config)
-
-        if config["observer"]["auto"]:
-            observer = Observer.at_site(config["observer"]["auto"])
-        else:
-            obs_cfg = config["observer"]["manual"]
-            observer = Observer(
-                timezone=obs_cfg["timezone"],
-                name=obs_cfg["name"],
-                latitude=u.Quantity(obs_cfg["latitude"]),
-                longitude=u.Quantity(obs_cfg["longitude"]),
-                elevation=u.Quantity(obs_cfg["elevation"]),
-            )
-        time = Time(config["observation_datetime"])
-
-        crab = FixedTarget.from_name("Crab")
-
-        with quantity_support():
-            plot_transit(
-                config,
-                source_name,
-                target_source,
-                observer,
-                time,
-                merge_profiles=config["plotting_options"]["merge_horizon_profiles"],
-                plot_crab=True if (crab.coord == target_source.coord) else False,
-                style_kwargs=None,
-                savefig=True,
-                output_path=output_path,
-            )
-
-            plot_altitude_airmass(
-                config,
-                source_name,
-                target_source,
-                observer,
-                time,
-                brightness_shading=True,
-                airmass_yaxis=True,
-                savefig=True,
-                output_path=output_path,
-            )
-
->>>>>>> 86408d13
+
         if config["plotting_options"]["show"]:
             plt.show()
 
