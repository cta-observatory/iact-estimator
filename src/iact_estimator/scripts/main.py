"""Script to estimate telescopes performance."""

import argparse
import logging
from pathlib import Path
from datetime import datetime
import shutil

from astroplan import FixedTarget, Observer
from astropy.coordinates.name_resolve import NameResolveError
from astropy.time import Time
import astropy.units as u
from astropy.visualization import quantity_support
import matplotlib.pyplot as plt

from .. import __version__
<<<<<<< HEAD
from ..io import read_yaml, load_performance_ecsv
=======
from ..io import read_yaml, save_fits_hdu
>>>>>>> 34d91310
from ..core import (
    setup_logging,
    load_target_source_coordinates,
    initialize_model,
    check_input_configuration,
    prepare_data,
    source_detection,
    calculate,
)
from ..plots.physics import plot_spectrum, plot_sed
from ..plots.observability import (
    plot_transit,
    plot_altitude_airmass,
    plot_observability_constraints_grid,
    create_observability_heatmap,
)
from ..plots.multi_wavelength import plot_from_skyview_survey
from ..observability import (
    define_constraints,
    check_observability,
    get_days_in_this_year,
)
from ..plots.wobble_skymap import plot_skymap_with_wobbles, load_wobbles
from .. import RESOURCES_PATH

parser = argparse.ArgumentParser()

parser.add_argument("--version", action="store_true")

subparsers = parser.add_subparsers(dest="command")

parser_config = subparsers.add_parser(
    "config",
    help="Copy the default configuration file to your new project directory.",
)

parser_config.add_argument(
    "--to",
    default=None,
    type=str,
    help="Where to save the configuration file (default: current working directory).",
)

parser_run = subparsers.add_parser(
    "run",
    help="Launch the estimation of observability and physical properties of the target source.",
)

parser_run.add_argument(
    "--config", required=True, type=str, help="Path to configuration file."
)
parser_run.add_argument(
    "--source-name",
    default="test_source",
    type=str,
    help="Name of the source to estimate.",
)
parser.add_argument(
    "--performance",
    default="",
    type=str,
    help="Custom performance data.",
)
parser_run.add_argument(
    "--output-path",
    default=None,
    type=str,
    help="Path where output will be saved (defaults to current working directory)",
)
parser_run.add_argument(
    "--log-level",
    default="INFO",
    type=str.upper,
    choices=["DEBUG", "INFO", "WARNING", "ERROR", "CRITICAL"],
    help="Logging level.",
)
parser_run.add_argument(
    "--overwrite", action="store_true", help="Overwrite any generated output."
)


def main():
    global_args = parser.parse_args()

    if global_args.version:
        parser.exit(0, message=f"{__version__}\n")

    namespace = parser.parse_args()

    if namespace.command == "config":
        args_config = parser.parse_args()
        config_output_path = (
            Path.cwd() if args_config.to is None else Path(args_config.to)
        )
        shutil.copy(RESOURCES_PATH / "config.yml", config_output_path)

        parser.exit(0, message="You're halfway there! Have fun!\n")

    if namespace.command == "run":
        args = parser.parse_args()

        output_path = (
            Path(args.output_path) if args.output_path is not None else Path.cwd()
        )

        logging.info("Loading configuration file")
        config = read_yaml(args.config)

        source_name = (
            config["target_source"]["name"]
            if config["target_source"]["name"]
            else "test_source"
        )

        previous_output = len(
            [file for file in output_path.rglob(f"**/{source_name}*")]
        )
        if (previous_output > 0) and (not args.overwrite):
            raise ValueError(
                "Previous results are present and --overwrite option was not used."
            )

        logger = setup_logging(args.log_level, source_name)

<<<<<<< HEAD
        logger.info("Loading configuration file")
        config = read_yaml(args.config)

        performance_data = None
        if args.performance:
            performance_data_file = Path(args.performance).resolve()
            logger.info("Loading performance data from %s", performance_data_file)
            performance_data = load_performance_ecsv(performance_data_file)

=======
>>>>>>> 34d91310
        logging.info("Validating input configuration")
        if not check_input_configuration(config, performance_data):
            logging.critical(
                "One or more invalid configuration settings have been found."
            )
            parser.exit(status=1, message="iact-estimator terminated abnormally.")

        plotting_options = config["plotting_options"]
        use_seaborn = config["use_seaborn"]
        if use_seaborn:
            import seaborn as sns

            seaborn_options = config["seaborn_options"]
            sns.set_theme(**seaborn_options)

        # Basic observability checks
        if source_name:
            try:
                target_source = FixedTarget.from_name(source_name)
            except NameResolveError:
                target_source = load_target_source_coordinates(config)
        elif (
            source_name != "test_source"
            and config["target_source"]["coordinates"]["force"]
        ):
            target_source = load_target_source_coordinates(config)

        if config["observer"]["auto"]:
            observer = Observer.at_site(config["observer"]["auto"])
        else:
            obs_cfg = config["observer"]["manual"]
            observer = Observer(
                timezone=obs_cfg["timezone"],
                name=obs_cfg["name"],
                latitude=u.Quantity(obs_cfg["latitude"]),
                longitude=u.Quantity(obs_cfg["longitude"]),
                elevation=u.Quantity(obs_cfg["elevation"]),
            )

        crab = FixedTarget.from_name("Crab")

        logger.debug("Defining observation constraints")
        constraints = define_constraints(config)

        start_datetime = (
            Time(config["observation"]["start_datetime"])
            if config["observation"]["start_datetime"] is not None
            else Time(datetime.now(tz=observer.timezone))
        )
        year_days = get_days_in_this_year()
        end_datetime = (
            Time(config["observation"]["end_datetime"])
            if config["observation"]["end_datetime"] is not None
            else start_datetime + year_days
        )
        logger.info("Observation starts at %s", start_datetime)
        logger.info("Observation ends at %s", end_datetime)

        time_range = [start_datetime, end_datetime]
        time_grid_resolution = (
            u.Quantity(config["observation"]["time_resolution"])
            if config["observation"]["time_resolution"]
            else 1 * u.h
        )

        logger.debug("Checking observability")
        ever_observable, best_months = check_observability(
            constraints, observer, [target_source], time_range, time_grid_resolution
        )

        logger.debug("Producing observability constraints grid")
        obs_grid_time_res = (
            1 * u.h
            if (end_datetime - start_datetime).to("day").value <= 1
            else 1 * u.day
        )
        _ = plot_observability_constraints_grid(
            source_name,
            config,
            observer,
            target_source,
            start_datetime,
            end_datetime,
            obs_grid_time_res,
            constraints,
            ax=None,
            savefig=True,
            output_path=output_path,
        )

        if not ever_observable:
            logger.info("The source is never observable from this location!")
            parser.exit(0)

        logger.info(f"The best months to observe the target source are {best_months}.")

        logger.debug("Producing observability heatmap")
        create_observability_heatmap(
            target_source,
            observer,
            constraints,
            start_datetime,
            end_datetime,
            time_resolution=1 * u.hour,
            cmap="YlGnBu",
            sns_plotting_context="paper",
            sns_axes_style="whitegrid",
            savefig=True,
            output_path=None,
            save_format="png",
        )

        with quantity_support():
            plot_transit(
                config,
                source_name,
                target_source,
                observer,
                start_datetime,
                merge_profiles=config["plotting_options"]["merge_horizon_profiles"],
                plot_crab=True if (crab.coord == target_source.coord) else False,
                style_kwargs=None,
                savefig=True,
                output_path=output_path,
            )

            plot_altitude_airmass(
                config,
                source_name,
                target_source,
                observer,
                start_datetime,
                brightness_shading=True,
                airmass_yaxis=True,
                savefig=True,
                output_path=output_path,
            )

        for survey in config["skyview"]["surveys"]:
            survey_name = survey["name"]
            fig, ax = plt.subplots()
            ax, hdu = plot_from_skyview_survey(
                target_source,
                survey_name=survey_name,
                fov_radius=u.Quantity(survey["fov_radius"]),
                log=survey["log"],
                ax=ax,
                reticle=survey["reticle"],
                style_kwargs=survey["style_kwargs"],
                reticle_style_kwargs=survey["reticle_style_kwargs"],
            )
            ax.set_title(f"{source_name} - {survey_name}")
            output_path = output_path if output_path is not None else Path.cwd()
            fig.savefig(
                output_path
                / f"{source_name}_{survey_name}.{config['plotting_options']['file_format']}",
                bbox_inches=config["plotting_options"]["bbox_inches"],
            )
            if config["skyview"]["save_hdus"]:
                save_fits_hdu(
                    hdu,
                    output_path
                    / f"{source_name}_skyview_image_from_{survey_name.replace(' ', '')}.fits",
                    overwrite=args.overwrite,
                )

        logger.info("Initializing assumed model")
        assumed_spectrum = initialize_model(config)

        plot_energy_bounds = [
            u.Quantity(plotting_options["min_energy"]),
            u.Quantity(plotting_options["max_energy"]),
        ]

        logger.info("Producing plot of the assumed source model")
        with quantity_support():
            plot_spectrum(
                config,
                plot_energy_bounds,
                assumed_spectrum,
                source_name,
                plotting_options,
                savefig=True,
                output_path=None,
                label=source_name,
            )

        energy_bins, gamma_rate, background_rate = prepare_data(config)

        if not performance_data:
            energy_bins, gamma_rate, background_rate = prepare_data(config)
        else:
            energy_bins, gamma_rate, background_rate = prepare_data(
                config, performance_data
            )

        en, sed, dsed, sigmas, detected = calculate(
            energy_bins, gamma_rate, background_rate, config, assumed_spectrum
        )

        combined_significance = source_detection(
            sigmas, u.Quantity(config["observation"]["time"])
        )

        with quantity_support():
            plot_sed(
                config,
                sigmas,
                combined_significance,
                source_name,
                assumed_spectrum,
                en,
                sed,
                dsed,
                detected,
                savefig=True,
                output_path=output_path,
            )

        instrument_fov = u.Quantity(config["fov"])
        wobble_offsets, wobble_angles = load_wobbles(config["wobbles"])
        plot_skymap_with_wobbles(
            target_source,
            observer,
            instrument_fov,
            wobble_angles,
            wobble_offsets,
            config,
        )

        logger.info("All expected operations have been perfomed succesfully.")

        logger.info("All output can be found at %s", output_path)

        if config["plotting_options"]["show"]:
            plt.show()


if __name__ == "__main__":
    main()<|MERGE_RESOLUTION|>--- conflicted
+++ resolved
@@ -14,11 +14,7 @@
 import matplotlib.pyplot as plt
 
 from .. import __version__
-<<<<<<< HEAD
-from ..io import read_yaml, load_performance_ecsv
-=======
-from ..io import read_yaml, save_fits_hdu
->>>>>>> 34d91310
+from ..io import read_yaml, save_fits_hdu, load_performance_ecsv
 from ..core import (
     setup_logging,
     load_target_source_coordinates,
@@ -143,18 +139,12 @@
 
         logger = setup_logging(args.log_level, source_name)
 
-<<<<<<< HEAD
-        logger.info("Loading configuration file")
-        config = read_yaml(args.config)
-
         performance_data = None
         if args.performance:
             performance_data_file = Path(args.performance).resolve()
             logger.info("Loading performance data from %s", performance_data_file)
             performance_data = load_performance_ecsv(performance_data_file)
 
-=======
->>>>>>> 34d91310
         logging.info("Validating input configuration")
         if not check_input_configuration(config, performance_data):
             logging.critical(
