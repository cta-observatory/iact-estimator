--- conflicted
+++ resolved
@@ -24,14 +24,8 @@
     source_detection,
     calculate,
 )
-<<<<<<< HEAD
 from ..plots.physics import plot_spectrum, plot_sed
-from ..plots.observability import plot_transit, plot_altitude_airmass
-from ..plots.wobble_skymap import plot_skymap_with_wobbles, load_wobbles
-=======
-from ..plots import (
-    plot_spectrum,
-    plot_sed,
+from ..plots.observability import (
     plot_transit,
     plot_altitude_airmass,
     plot_observability_constraints_grid,
@@ -42,7 +36,7 @@
     check_observability,
     get_days_in_this_year,
 )
->>>>>>> 5aa5bb81
+from ..plots.wobble_skymap import plot_skymap_with_wobbles, load_wobbles
 from .. import RESOURCES_PATH
 
 parser = argparse.ArgumentParser()
@@ -322,20 +316,20 @@
                 output_path=output_path,
             )
 
+        instrument_fov = u.Quantity(config["fov"])
+        wobble_offsets, wobble_angles = load_wobbles(config["wobbles"])
+        plot_skymap_with_wobbles(
+            target_source,
+            observer,
+            instrument_fov,
+            wobble_angles,
+            wobble_offsets,
+            config,
+        )
+
         logger.info("All expected operations have been perfomed succesfully.")
 
         logger.info("All output can be found at %s", output_path)
-
-            instrument_fov = u.Quantity(config["fov"])
-            wobble_offsets, wobble_angles = load_wobbles(config["wobbles"])
-            plot_skymap_with_wobbles(
-                target_source,
-                observer,
-                instrument_fov,
-                wobble_angles,
-                wobble_offsets,
-                config,
-            )
 
         if config["plotting_options"]["show"]:
             plt.show()
