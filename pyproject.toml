[build-system]
requires = ["setuptools>=45", "setuptools_scm[toml]>=6.2"]
build-backend = "setuptools.build_meta"

[project]
name = "iact_estimator"
authors = [
    { name = "Michele Peresano", email = "peresano.michele@gmail.com" },
    { name = "Julian Sitarek", email = "jsitarek@uni.lodz.pl" },
]
description = "Estimate the performance of an IACT telescope system to an observation."
readme = "README.md"
requires-python = ">=3.9"
keywords = ["iact", "cherenkov", "astronomy"]
license = { text = "BSD-3-Clause" }
classifiers = [
    "Intended Audience :: Science/Research",
    "Operating System :: OS Independent",
    "Programming Language :: Python :: 3",
    "Programming Language :: Python :: 3.11",
    "Programming Language :: Python :: 3.12",
    "Topic :: Scientific/Engineering :: Astronomy",
]
dependencies = [
    "astroplan",
<<<<<<< HEAD
    "astropy<6",  # see https://github.com/gammapy/gammapy/issues/4972
    "astroquery",
=======
    "astropy",
    "matplotlib",
>>>>>>> 90d0d124
    "gammapy",
    "seaborn",
    "starplot",
]
dynamic = ["version"]

[project.optional-dependencies]
docs = [
    "furo",
    "ipywidgets",
    "myst-nb",
    "numpydoc",
    "rstcheck[sphinx]",
    "sphinx-argparse",
    "sphinx-autoapi",
    "sphinx-copybutton",
    "sphinxcontrib-towncrier",
    "towncrier<24.7",
]
dev = ["pre-commit", "ruff", "iact_estimator[docs]", "iact_estimator[tests]"]
tests = ["pytest", "pytest-console-scripts"]

[project.scripts]
iact-estimator = "iact_estimator.scripts.main:main"

[tool.setuptools_scm]
write_to = "src/iact_estimator/_version.py"

[tool.setuptools.packages.find]
where = ["src"]

[tool.setuptools.package-data]
"*" = ["*.yml", "*.txt", "*.ecsv"]

[tool.numpydoc_validation]
# https://numpydoc.readthedocs.io/en/latest/validation.html#built-in-validation-checks
checks = [
    "all",  # report on all checks, except the below
    "EX01",
    "SA01",
    "ES01",
    "RT02",
]<|MERGE_RESOLUTION|>--- conflicted
+++ resolved
@@ -23,13 +23,9 @@
 ]
 dependencies = [
     "astroplan",
-<<<<<<< HEAD
-    "astropy<6",  # see https://github.com/gammapy/gammapy/issues/4972
-    "astroquery",
-=======
     "astropy",
     "matplotlib",
->>>>>>> 90d0d124
+    "astroquery",
     "gammapy",
     "seaborn",
     "starplot",
